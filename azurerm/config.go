--- conflicted
+++ resolved
@@ -78,21 +78,14 @@
 
 	cosmosDBClient documentdb.DatabaseAccountsClient
 
-<<<<<<< HEAD
 	automationAccountClient              automation.AccountClient
 	automationCredentialClient           automation.CredentialClient
 	automationDscConfigurationClient     automation.DscConfigurationClient
 	automationDscNodeConfigurationClient automation.DscNodeConfigurationClient
 	automationModuleClient               automation.ModuleClient
 	automationRunbookClient              automation.RunbookClient
+	automationRunbookDraftClient         automation.RunbookDraftClient
 	automationScheduleClient             automation.ScheduleClient
-=======
-	automationAccountClient      automation.AccountClient
-	automationRunbookClient      automation.RunbookClient
-	automationCredentialClient   automation.CredentialClient
-	automationScheduleClient     automation.ScheduleClient
-	automationRunbookDraftClient automation.RunbookDraftClient
->>>>>>> c165188a
 
 	dnsClient   dns.RecordSetsClient
 	zonesClient dns.ZonesClient
